# Change Log

All notable changes to this project will be documented in this file.

The format is based on [Keep a Changelog](http://keepachangelog.com/)
and this project adheres to [Semantic Versioning](http://semver.org/).

## [Unreleased]

<<<<<<< HEAD
### Changed

- display-interface-parallel-gpio API now takes an array of `OutputPin` for the parallel data bus rather than 8 separate `OutputPin`
=======
### Added

- New `DisplayError` variant `RSError` to use with problems with the display's reset signal

### Changed

- Return `DCError` instead of `BusWriteError` on errors (de-)asserting the DC signal in 8-bit GPIO interfaces
>>>>>>> a5e7ed94

## [v0.4.0] - 2020-05-25

### Added

- Support for 8bit and 16bit iterators as data format
- Support for 16bit slice data format with target endian
- Deconstructors for included display-interface implementations

### Changed

- Make enums non-exhaustive and added a DataFormatNotImplemented fallback error

## [v0.3.0] - 2020-05-11

### Added

- 16 bit data width support for 8 bit parallel-gpio and SPI impls

### Changed

- Data width is provided via custom enum (breaking change)

## [v0.2.1] - 2020-04-16

### Added

- Added prelude

## [v0.2.0] - 2020-04-01

### Changed

- Made data width generic (breaking change)

## [v0.1.1] - 2020-03-29

### Fixed

- Crate metadata

### Removed

- Examples requiring additional driver crates

## 0.1.0 - 2020-03-29

First version

[Unreleased]: https://github.com/therealprof/display-interface/compare/v0.4.0...HEAD
[v0.4.0]: https://github.com/therealprof/display-interface/compare/v0.3.0...v0.4.0
[v0.3.0]: https://github.com/therealprof/display-interface/compare/v0.2.1...v0.3.0
[v0.2.1]: https://github.com/therealprof/display-interface/compare/v0.2.0...v0.2.1
[v0.2.0]: https://github.com/therealprof/display-interface/compare/v0.1.1...v0.2.0
[v0.1.1]: https://github.com/therealprof/display-interface/compare/v0.1.0...v0.1.1<|MERGE_RESOLUTION|>--- conflicted
+++ resolved
@@ -7,11 +7,6 @@
 
 ## [Unreleased]
 
-<<<<<<< HEAD
-### Changed
-
-- display-interface-parallel-gpio API now takes an array of `OutputPin` for the parallel data bus rather than 8 separate `OutputPin`
-=======
 ### Added
 
 - New `DisplayError` variant `RSError` to use with problems with the display's reset signal
@@ -19,7 +14,7 @@
 ### Changed
 
 - Return `DCError` instead of `BusWriteError` on errors (de-)asserting the DC signal in 8-bit GPIO interfaces
->>>>>>> a5e7ed94
+- display-interface-parallel-gpio API now takes an array of `OutputPin` for the parallel data bus rather than 8 separate `OutputPin`
 
 ## [v0.4.0] - 2020-05-25
 
